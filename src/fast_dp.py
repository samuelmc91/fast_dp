#!/usr/bin/env python
# fast_dp.py
#
# A *quick* data reduction jiffy, for the purposes of providing an estimate
# of the quality of a data set as fast as possible along with a set of
# intensities which have been scaled reasonably well. This relies heavily on
# XDS, and forkintegrate in particular.

from __future__ import division

import sys
import os
import json
import time
import copy
import re
import traceback
import shutil

if not 'FAST_DP_ROOT' in os.environ:
    raise RuntimeError, 'FAST_DP_ROOT not defined'

fast_dp_lib = os.path.join(os.environ['FAST_DP_ROOT'], 'lib')

if not fast_dp_lib in sys.path:
    sys.path.append(fast_dp_lib)

from run_job import get_number_cpus
from cell_spacegroup import check_spacegroup_name, check_split_cell, \
     generate_primitive_cell
import output

from image_readers import read_image_metadata, check_file_readable

from autoindex import autoindex
from integrate import integrate
from scale import scale
from merge import merge
from pointgroup import decide_pointgroup
from logger import write, set_afilename, set_afilepath, get_afilepath, set_afileprefix, get_afileprefix

from optparse import SUPPRESS_HELP, OptionParser

class FastDP:
    '''A class to implement fast data processing for MX beamlines (at Diamond)
    which uses XDS, Pointless, Scala and a couple of other CCP4 odds and
    ends to provide integrated and scaled data in a couple of minutes.'''

    def __init__(self):

        # unguessable input parameters
        self._start_image = None

        # optional user inputs - the unit cell is needed twice, once for the
        # correct lattice and once for the primitive lattice which will
        # be determined from this...

        self._input_spacegroup = None
        self._input_cell = None

        # this is assigned automatically from the input cell above
        self._input_cell_p1 = None

        # user controlled resolution limits
        self._resolution_low = 30.0
        self._resolution_high = 0.0

        # job control see -j -J -k command-line options below for node names
        # see fast_dp#9
        self._n_jobs = 1
        self._n_cores = 0
        self._max_n_jobs = 0
        self._n_cpus = get_number_cpus()
        self._plugin_library=" " 
        self._execution_hosts = []

        # image ranges
        self._first_image = None
        self._last_image = None

        # internal data
        self._metadata = None

        # these are the resulting not input ones... clarify this?
        self._p1_unit_cell = None
        self._unit_cell = None
        self._space_group_number = None

        # two additional results

        self._nref = 0
        self._xml_results = None
        self._refined_beam = (0, 0)

    def set_n_jobs(self, n_jobs):
        self._n_jobs = n_jobs

    def set_n_cores(self, n_cores):
        self._n_cores = n_cores

    def set_max_n_jobs(self, max_n_jobs):
        self._max_n_jobs = max_n_jobs

    def set_execution_hosts(self, execution_hosts):
        self._execution_hosts = execution_hosts
        max_n_jobs = 0
        for host in execution_hosts:
            if ':' in host:
                max_n_jobs += int(host.split(':')[1])
        if max_n_jobs:
            self._max_n_jobs = max_n_jobs
        else:
            self._max_n_jobs = len(execution_hosts)
        self._n_jobs = 0

        # add this to the metadata as "extra text"
        et = self._metadata.get('extra_text', '')
        self._metadata['extra_text'] = et + 'CLUSTER_NODES=%s\n' % \
            ' '.join(execution_hosts)

    def get_execution_hosts(self):
        return self._execution_hosts

    def set_plugin_library(self, plugin_library):
        write('set_plugin_library %s' % plugin_library)
        self._plugin_library = plugin_library
        return

    def set_first_image(self, first_image):
        self._first_image = first_image

    def set_last_image(self, last_image):
        self._last_image = last_image

    def set_resolution_low(self, resolution_low):
        self._resolution_low = resolution_low

    def set_resolution_high(self, resolution_high):
        self._resolution_high = resolution_high

    def set_start_image(self, start_image):
        '''Set the image to work from: in the majority of cases this will
        be sufficient. This returns a list of image numbers which may be
        missing.'''

        assert(self._start_image is None)

        # check input is image file
        if not os.path.isfile(start_image):
            raise RuntimeError, 'no image provided: data collection cancelled?'

        check_file_readable(start_image)

        self._start_image = start_image
        self._metadata = read_image_metadata(self._start_image)

        # check that all of the images are present

        matching = self._metadata['matching']

        missing = []

        for j in range(min(matching), max(matching)):
            if not j in matching:
                missing.append(j)

        return missing

    def set_beam(self, beam):
        '''Set the beam centre, in mm, in the Mosflm reference frame.'''

        assert(self._metadata)
        assert(len(beam) == 2)

        self._metadata['beam'] = beam

    def set_distance(self, distance):
        '''Set the detector distance, in mm.'''

        assert(self._metadata)

        self._metadata['distance'] = distance

    def set_atom(self, atom):
        '''Set the heavy atom, if appropriate.'''

        assert(self._metadata)

        self._metadata['atom'] = atom

    # N.B. these two methods assume that the input unit cell etc.
    # has already been tested at the option parsing stage...

    def set_input_spacegroup(self, input_spacegroup):
        self._input_spacegroup = input_spacegroup

    def set_input_cell(self, input_cell):

        self._input_cell = input_cell

        # convert this to a primitive cell based on the centring
        # operation implied by the spacegroup

        assert(self._input_spacegroup)

        self._input_cell_p1 = generate_primitive_cell(
            self._input_cell, self._input_spacegroup).parameters()

    def _read_image_metadata(self):
        '''Get the information from the start image to the metadata bucket.
        For internal use only.'''

        assert(self._start_image)

    def get_metadata_item(self, item):
        '''Get a specific item from the metadata.'''

        assert(self._metadata)
        assert(item in self._metadata)

        return self._metadata[item]

    def process(self):
        '''Main routine, chain together all of the steps imported from
        autoindex, integrate, pointgroup, scale and merge.'''

        try:

            hostname = os.environ['HOSTNAME'].split('.')[0]
            write('Running on: %s' % hostname)

        except Exception:
            pass

        # check input frame limits

        if not self._first_image is None:
            if self._metadata['start'] < self._first_image:
                start = self._metadata['start']
                self._metadata['start'] = self._first_image
                self._metadata['phi_start'] += self._metadata['phi_width'] * \
                                               (self._first_image - start)

        if not self._last_image is None:
            if self._metadata['end'] > self._last_image:
                self._metadata['end'] = self._last_image

        # first if the number of jobs was set to 0, decide something sensible.
        # this should be jobs of a minimum of 5 degrees, 10 frames.

        if self._n_jobs == 0:
            phi = self._metadata['oscillation'][1]

            if phi == 0.0:
                raise RuntimeError, 'grid scan data'

            wedge = max(10, int(round(5.0 / phi)))
            frames = self._metadata['end'] - self._metadata['start'] + 1
            n_jobs = int(round(frames / wedge))
            if self._max_n_jobs > 0:
                if n_jobs > self._max_n_jobs:
                    n_jobs = self._max_n_jobs
            self.set_n_jobs(n_jobs)

        write('Number of jobs: %d' % self._n_jobs)
        write('Number of cores: %d' % self._n_cores)

        step_time = time.time()

        write('Processing images: %d -> %d' % (self._metadata['start'],
                                               self._metadata['end']))

        phi_end = self._metadata['phi_start'] + self._metadata['phi_width'] * \
                  (self._metadata['end'] - self._metadata['start'] + 1)

        write('Phi range: %.2f -> %.2f' % (self._metadata['phi_start'],
                                           phi_end))

        write('Template: %s' % self._metadata['template'])
        write('Wavelength: %.5f' % self._metadata['wavelength'])
        write('Working in: %s' % os.getcwd())


        if self._plugin_library != " " :
            self._metadata['extra_text'] = "LIB="+self._plugin_library
 
        write('Extra commands: %s' % self._metadata['extra_text'])

        try:
            self._p1_unit_cell = autoindex(self._metadata,
                                           input_cell = self._input_cell_p1)
        except Exception as e:
            traceback.print_exc(file = open('fast_dp.error', 'w'))
            write('Autoindexing error: %s' % e)
            fdpelogpath = get_afilepath()
            fdpelogprefix = get_afileprefix()
            if fdpelogpath:
                try:
                    shutil.copyfile('fast_dp.error',os.path.join(fdpelogpath,fdpelogprefix+'fast_dp.error'))
                    write('Archived fast_dp.error to %s' % os.path.join(fdpelogpath,fdpelogprefix+'fast_dp.error')) 
                except:
                    write('fast_dp.error not archived to %s' % os.path.join(fdpelogpath,fdpelogprefix+'fast_dp.error')) 
            return

        try:
            mosaics = integrate(self._metadata, self._p1_unit_cell,
                                self._resolution_low, self._n_jobs,
                                self._n_cores)
            write('Mosaic spread: %.2f < %.2f < %.2f' % tuple(mosaics))
        except RuntimeError as e:
            traceback.print_exc(file = open('fast_dp.error', 'w'))
            write('Integration error: %s' % e)
            fdpelogpath = get_afilepath()
            fdpelogprefix = get_afileprefix()
            if fdpelogpath:
                try:
                    shutil.copyfile('fast_dp.error',os.path.join(fdpelogpath,fdpelogprefix+'fast_dp.error'))
                    write('Archived fast_dp.error to %s' % os.path.join(fdpelogpath,fdpelogprefix+'fast_dp.error')) 
                except:
                    write('fast_dp.error not archived to %s' % os.path.join(fdpelogpath,fdpelogprefix+'fast_dp.error')) 
            return

        try:

            # FIXME in here will need a mechanism to take the input
            # spacegroup, determine the corresponding pointgroup
            # and then apply this (or verify that it is allowed then
            # select)

            metadata = copy.deepcopy(self._metadata)

            cell, sg_num, resol = decide_pointgroup(
                self._p1_unit_cell, metadata,
                input_spacegroup = self._input_spacegroup)
            self._unit_cell = cell
            self._space_group_number = sg_num

            if not self._resolution_high:
                self._resolution_high = resol

        except RuntimeError as e:
            write('Pointgroup error: %s' % e)
            return

        try:
            self._unit_cell, self._space_group, self._nref, beam_pixels = \
            scale(self._unit_cell, self._metadata, self._space_group_number, \
                   self._resolution_high)
            self._refined_beam = (self._metadata['pixel'][1] * beam_pixels[1],
                                  self._metadata['pixel'][0] * beam_pixels[0])

        except RuntimeError as e:
            write('Scaling error: %s' % e)
            return

        try:
            n_images = self._metadata['end'] - self._metadata['start'] + 1
            self._xml_results = merge()
            mtzlogpath = get_afilepath()
            mtzlogprefix = get_afileprefix()
            if mtzlogpath:
               try:
                   shutil.copyfile('fast_dp.mtz',os.path.join(mtzlogpath,mtzlogprefix+'fast_dp.mtz'))
                   write('Archived fast_dp.mtz to %s' % os.path.join(mtzlogpath,mtzlogprefix+'fast_dp.mtz')) 
               except:
                   write('fast_dp.mtz not archived to %s' % os.path.join(mtzlogpath,mtzlogprefix+'fast_dp.mtz')) 
        except RuntimeError as e:
            write('Merging error: %s' % e)
            return

        write('Merging point group: %s' % self._space_group)
        write('Unit cell: %6.2f %6.2f %6.2f %6.2f %6.2f %6.2f' % \
              self._unit_cell)

        duration = time.time() - step_time
        write('Processing took %s (%d s) [%d reflections]' %
              (time.strftime('%Hh %Mm %Ss',
                             time.gmtime(duration)), duration,
               self._nref))
        write('RPS: %.1f' % (float(self._nref) / duration))

        # write out json and xml
        for func in (output.write_json, output.write_ispyb_xml):
          func(self._commandline, self._space_group,
               self._unit_cell, self._xml_results,
               self._start_image, self._refined_beam)

def main():
    '''Main routine for fast_dp.'''

    os.environ['FAST_DP_FORKINTEGRATE'] = '1'

    commandline = ' '.join(sys.argv)

    parser = OptionParser(usage="fast_dp [options] imagefile")

    parser.add_option("-?", action="help", help=SUPPRESS_HELP)

    parser.add_option('-b', '--beam', dest = 'beam',
                      help = 'Beam centre: x, y (mm)')

    parser.add_option('-d', '--distance', dest = 'distance',
                      help = 'Detector distance: d (mm)')

    parser.add_option('-a', '--atom', dest = 'atom',
                      help = 'Atom type (e.g. Se)')

    parser.add_option('-j', '--number-of-jobs', dest = 'number_of_jobs',
                      help = 'Number of jobs for integration')
    parser.add_option('-k', '--number-of-cores', dest = 'number_of_cores',
                      help = 'Number of cores for integration')
    parser.add_option('-J', '--maximum-number-of-jobs',
                      dest = 'maximum_number_of_jobs',
                      help = 'Maximum number of jobs for integration')
    parser.add_option('-l', '--lib',
                      metavar = "PLUGIN_LIBRARY",
                      dest = 'plugin_library',
                      help = 'image reader plugin path, ending with .so')

    parser.add_option('-e', '--execution-hosts',
                      '-n', '--cluster-nodes',
                      metavar = "CLUSTER_NODES",
                      dest = 'execution_hosts',
                      help = 'names or ip addresses for execution hosts for forkxds')

    parser.add_option('-c', '--cell', dest = 'cell',
                      help = 'Cell constants for processing, needs spacegroup')
    parser.add_option('-s', '--spacegroup',
                      metavar = "SPACEGROUP",
                      dest = 'spacegroup',
                      help = 'Spacegroup for scaling and merging')

    parser.add_option('-1', '--first-image', dest = 'first_image',
                      help = 'First image for processing')
    parser.add_option('-N', '--last-image', dest = 'last_image',
                      help = 'First image for processing')

    parser.add_option('-r', '--resolution-high', dest = 'resolution_high',
                      help = 'High resolution limit')
    parser.add_option('-R', '--resolution-low', dest = 'resolution_low',
                      help = 'Low resolution limit')
    parser.add_option('-o', '--component-offsets',
                      metavar = "COMPONENT",
                      dest = 'component_offsets',
                      help = 'Component offsets into working directory path: log_offset, prefix_start, prefix_end')

    (options, args) = parser.parse_args()

    if len(args) != 1:
      sys.exit("You must point to one image of the dataset to process")

    image = args[0]

<<<<<<< HEAD
    #set up logging, at designated component if found, or in CWD otherwise
    # The default is to just write fast_dp.log in CWD
    # Component -1 is CWD itself.  The next level up is -2, etc.
    # if name_start is -1, the log name is fast_dp.log.  If log_offset is
    # also -1 or is 0, no additional log is written, otherwise the '_' separated
    # concatenation of the components prefixed to '_fast_dp.log' is the
    # name of the log file

    log_archive_path = os.getcwd()
    log_archive_prefix = ''
    if not options.component_offsets:
        options.component_offsets = os.getenv('FAST_DP_LOG_COMPONENT_OFFSETS','0,0,0')
    log_offset,prefix_start,prefix_end = options.component_offsets.split(',')
    log_offset = int(log_offset)
    prefix_start = int(prefix_start)
    prefix_end = int(prefix_end)
    cur_offset = -1
    head = log_archive_path
    components={}
    paths={}
    while head:
        paths[cur_offset] = head
        (head,tail) = os.path.split(head)
        components[cur_offset] = tail
        cur_offset = cur_offset -1
        if head=='/':
            break
    if log_offset <= -1 and log_offset > cur_offset:
        try:
            log_archive_path = paths[log_offset]
        except:
            log_archive_path = os.getcwd()
    if prefix_start <= prefix_end and prefix_end <= 0 and prefix_start > cur_offset:
        cur_offset = prefix_start
        while cur_offset <= prefix_end:
            log_archive_prefix = log_archive_prefix+components[cur_offset]+'_'
            cur_offset = cur_offset+1
    write('log_archive_path: %s'% log_archive_path)
    write('log_archive_prefix: %s'% log_archive_prefix)
    if (log_offset < -1):
        set_afilepath(log_archive_path)
        set_afileprefix(log_archive_prefix)
        set_afilename(os.path.join(log_archive_path,log_archive_prefix+"fast_dp.log"))
=======
    xia2_format = re.match(r"^(.*):(\d+):(\d+)$", image)
    if xia2_format:
      # Image can be given in xia2-style format, ie.
      #   set_of_images_00001.cbf:1:5000
      # to select images 1 to 5000. Resolve any conflicts
      # with -1/-N in favour of the explicit arguments.
      image = xia2_format.group(1)
      if not options.first_image:
        options.first_image = xia2_format.group(2)
      if not options.last_image:
        options.last_image = xia2_format.group(3)

>>>>>>> ef4d3a99
    try:
        fast_dp = FastDP()
        fast_dp._commandline = commandline
        write('Fast_DP installed in: %s' % os.environ['FAST_DP_ROOT'])
        write('Starting image: %s' % image)
        missing = fast_dp.set_start_image(image)
        if options.beam:
            x, y = tuple(map(float, options.beam.split(',')))
            fast_dp.set_beam((x, y))

        if options.distance:
            fast_dp.set_distance(float(options.distance))

        if options.atom:
            fast_dp.set_atom(options.atom)

        if options.maximum_number_of_jobs:
            fast_dp.set_max_n_jobs(int(options.maximum_number_of_jobs))

        if options.execution_hosts:
            fast_dp.set_execution_hosts(options.execution_hosts.split(','))
            write('Execution hosts: %s' % ' '.join(fast_dp.get_execution_hosts()))

        if options.number_of_jobs:
            if options.maximum_number_of_jobs:
                n_jobs = min(int(options.number_of_jobs),
                             int(options.maximum_number_of_jobs))
            else:
                n_jobs = int(options.number_of_jobs)
            fast_dp.set_n_jobs(n_jobs)

        if options.number_of_cores:
            n_cores = int(options.number_of_cores)
            fast_dp.set_n_cores(n_cores)

        if options.plugin_library:
            fast_dp.set_plugin_library(options.plugin_library)
        else:
            fast_dp.set_plugin_library(" ")

        if options.first_image:
            first_image = int(options.first_image)
            missing = [m for m in missing if m >= first_image]
            fast_dp.set_first_image(first_image)

        if options.last_image:
            last_image = int(options.last_image)
            missing = [m for m in missing if m <= last_image]
            fast_dp.set_last_image(last_image)

        if missing:
            raise RuntimeError, 'images missing: %s' % \
                ' '.join(map(str, missing))

        if options.resolution_low:
            fast_dp.set_resolution_low(float(options.resolution_low))

        if options.resolution_high:
            fast_dp.set_resolution_high(float(options.resolution_high))

        # must input spacegroup first as unpacking of the unit cell
        # will depend on the centering operation...

        if options.spacegroup:
            try:
                spacegroup = check_spacegroup_name(options.spacegroup)
                fast_dp.set_input_spacegroup(spacegroup)
                write('Set spacegroup: %s' % spacegroup)
            except RuntimeError:
                write('Spacegroup %s not recognised: ignoring' % \
                      options.spacegroup)

        if options.cell:
            assert(options.spacegroup)
            cell = check_split_cell(options.cell)
            write('Set cell: %.2f %.2f %.2f %.2f %.2f %.2f' % cell)
            fast_dp.set_input_cell(cell)

        fast_dp.process()

    except Exception as e:
        traceback.print_exc(file = open('fast_dp.error', 'w'))
        write('Fast DP error: %s' % str(e))
        fdpelogpath = get_afilepath()
        fdpelogprefix = get_afileprefix()
        if fdpelogpath:
           try:
               shutil.copyfile('fast_dp.error',os.path.join(fdpelogpath,fdpelogprefix+'fast_dp.error'))
               write('Archived fast_dp.error to %s' % os.path.join(fdpelogpath,fdpelogprefix+'fast_dp.error')) 
           except:
               write('fast_dp.error not archived to %s' % os.path.join(fdpelogpath,fdpelogprefix+'fast_dp.error')) 


    json_stuff = { }
    for prop in dir(fast_dp):
        ignore = ['_read_image_metadata']
        if not prop.startswith('_') or prop.startswith('__'):
            continue
        if prop in ignore:
            continue
        json_stuff[prop] = getattr(fast_dp, prop)
    with open('fast_dp.state', 'wb') as fh:
      json.dump(json_stuff, fh)

if __name__ == '__main__':
    main()<|MERGE_RESOLUTION|>--- conflicted
+++ resolved
@@ -451,7 +451,18 @@
 
     image = args[0]
 
-<<<<<<< HEAD
+    xia2_format = re.match(r"^(.*):(\d+):(\d+)$", image)
+    if xia2_format:
+      # Image can be given in xia2-style format, ie.
+      #   set_of_images_00001.cbf:1:5000
+      # to select images 1 to 5000. Resolve any conflicts
+      # with -1/-N in favour of the explicit arguments.
+      image = xia2_format.group(1)
+      if not options.first_image:
+        options.first_image = xia2_format.group(2)
+      if not options.last_image:
+        options.last_image = xia2_format.group(3)
+
     #set up logging, at designated component if found, or in CWD otherwise
     # The default is to just write fast_dp.log in CWD
     # Component -1 is CWD itself.  The next level up is -2, etc.
@@ -495,20 +506,7 @@
         set_afilepath(log_archive_path)
         set_afileprefix(log_archive_prefix)
         set_afilename(os.path.join(log_archive_path,log_archive_prefix+"fast_dp.log"))
-=======
-    xia2_format = re.match(r"^(.*):(\d+):(\d+)$", image)
-    if xia2_format:
-      # Image can be given in xia2-style format, ie.
-      #   set_of_images_00001.cbf:1:5000
-      # to select images 1 to 5000. Resolve any conflicts
-      # with -1/-N in favour of the explicit arguments.
-      image = xia2_format.group(1)
-      if not options.first_image:
-        options.first_image = xia2_format.group(2)
-      if not options.last_image:
-        options.last_image = xia2_format.group(3)
-
->>>>>>> ef4d3a99
+
     try:
         fast_dp = FastDP()
         fast_dp._commandline = commandline
