<<<<<<< HEAD
from __future__ import absolute_import, division
=======
from __future__ import absolute_import, print_function, division
>>>>>>> d0724179
import os
import shutil

from xds_writer import write_xds_inp_integrate
from run_job import run_job


def integrate(metadata, p1_unit_cell, resolution_low, n_jobs, n_processors):
    '''
    Peform the integration with a triclinic basis.

    Parameters
    ----------
    metadata : dict
        relevant information about the experiment

    p1_unit_cell : tuple

    resolution_low : float

    n_jobs : int
        the number of jobs that are taking care of processing data

    n_processors : int
        how many processors is the machine currently using

    Returns
    -------
    float
        3 different float values for the mosaic spread
        min <float>, mosaic <float>, and max <float>
    '''
    assert(metadata)
    assert(p1_unit_cell)

    xds_inp = 'INTEGRATE.INP'

    # FIXME in here make a calculation from the metadata of a sensible
    # maximum number of jobs, to give minimally 5 degree wedges.

    write_xds_inp_integrate(metadata, xds_inp, resolution_low,
                            no_jobs=n_jobs, no_processors=n_processors)

    shutil.copyfile(xds_inp, 'XDS.INP')

    run_job('xds_par')

    # FIXME need to check that all was hunky-dory in here!

    for step in ['DEFPIX', 'INTEGRATE']:
        if not os.path.exists('{}.LP'.format(step)):
            continue
        lastrecord = open('{}.LP'.format(step)).readlines()[-1]
        if '!!! ERROR !!!' in lastrecord:
            raise RuntimeError('error in {}: {}'.format(
                  step, lastrecord.replace('!!! ERROR !!!', '').strip().lower()))

    if not os.path.exists('INTEGRATE.LP'):
        step = 'INTEGRATE'
        for record in open('LP_01.tmp').readlines():
            if '!!! ERROR !!! AUTOMATIC DETERMINATION OF SPOT SIZE ' in record:
                raise RuntimeError('error in {}: {}'.format(
                      step, record.replace('!!! ERROR !!!', '').strip().lower()))
            elif '!!! ERROR !!! CANNOT OPEN OR READ FILE LP_01.tmp' in record:
                raise RuntimeError('integration error: cluster error')

    # check for some specific errors

    for step in ['INTEGRATE']:
        for record in open('{}.LP'.format(step)).readlines():
            if '!!! ERROR !!! AUTOMATIC DETERMINATION OF SPOT SIZE ' in record:
                raise RuntimeError('error in {}: {}'.format(
                      step, record.replace('!!! ERROR !!!', '').strip().lower()))
            elif '!!! ERROR !!! CANNOT OPEN OR READ FILE LP_01.tmp' in record:
                raise RuntimeError('integration error: cluster error')

    # if all was ok, look in the working directory for files named
    # forkintegrate_job.o341858 &c. and remove them. - N.B. this is site
    # specific!

    for f in os.listdir(os.getcwd()):
        if 'forkintegrate_job.' in f[:18]:
            try:
                os.remove(f)
            except:
                pass

    # get the mosaic spread ranges

    mosaics = []

    for record in open('INTEGRATE.LP'):
        if 'CRYSTAL MOSAICITY (DEGREES)' in record:
            mosaics.append(float(record.split()[-1]))

    mosaic = sum(mosaics) / len(mosaics)

    return min(mosaics), mosaic, max(mosaics)<|MERGE_RESOLUTION|>--- conflicted
+++ resolved
@@ -1,8 +1,5 @@
-<<<<<<< HEAD
 from __future__ import absolute_import, division
-=======
-from __future__ import absolute_import, print_function, division
->>>>>>> d0724179
+
 import os
 import shutil
 
