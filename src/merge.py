<<<<<<< HEAD
from __future__ import division, absolute_import
=======
from __future__ import absolute_import, print_function, division
>>>>>>> d0724179
from run_job import run_job

from logger import write
import sys


def anomalous_signals(hklin):
    '''
    Compute some measures of anomalous signal: df / f and di / sig(di).

    Parameters
    ----------
    hklin : str
        name of file

    Returns
    -------
    float
        two float values: df_d, di_sigdi
    '''

    from iotbx import mtz

    m = mtz.object(hklin)
    mas = m.as_miller_arrays()

    data = None

    for ma in mas:
        if not ma.anomalous_flag():
            continue
        if str(ma.observation_type()) != 'xray.intensity':
            continue
        data = ma

    if not data:
        raise RuntimeError('no data found')

    df_f = data.anomalous_signal()
    differences = data.anomalous_differences()
    di_sigdi = (sum(abs(differences.data())) /
                sum(differences.sigmas()))

    return df_f, di_sigdi


def merge(hklout='fast_dp.mtz', aimless_log='aimless.log'):
    '''
    Merge the reflections from XDS_ASCII.HKL with Aimless to get
    statistics - this will use pointless for the reflection file format
    mashing.

    Parameters
    ----------
    hklout : str
        file name that will be used to write to

    aimless_log : str
        file name that will be used to write to

    Returns
    -------
    dict
    '''

    run_job('pointless_wrapper',
            ['-c', 'xdsin', 'XDS_ASCII.HKL', 'hklout', 'xds_sorted.mtz'])

    log = run_job('aimless_wrapper',
                  ['hklin', 'xds_sorted.mtz', 'hklout', hklout,
                   'xmlout', 'aimless.xml'],
                  ['bins 20', 'run 1 all', 'scales constant',
                   'anomalous on', 'cycles 0', 'output unmerged',
                   'sdcorrection norefine full 1 0 0'])

    fout = open(aimless_log, 'w')

    for record in log:
        fout.write(record)

    fout.close()

    # check for errors

    for record in log:
        if '!!!! No data !!!!' in record:
            raise RuntimeError('aimless complains no data')

    return parse_aimless_log(log)


def parse_aimless_log(log):
    for record in log:
        if 'Low resolution limit  ' in record:
            lres = tuple(map(float, record.split()[-3:]))
        elif 'High resolution limit  ' in record:
            hres = tuple(map(float, record.split()[-3:]))
        elif 'Rmerge  (within I+/I-)  ' in record:
            rmerge = tuple(map(float, record.split()[-3:]))
        elif 'Rmeas (within I+/I-) ' in record:
            rmeas = tuple(map(float, record.split()[-3:]))
        elif 'Mean((I)/sd(I))  ' in record:
            isigma = tuple(map(float, record.split()[-3:]))
        elif 'Completeness  ' in record:
            comp = tuple(map(float, record.split()[-3:]))
        elif 'Multiplicity  ' in record:
            mult = tuple(map(float, record.split()[-3:]))
        elif 'Anomalous completeness  ' in record:
            acomp = tuple(map(float, record.split()[-3:]))
        elif 'Anomalous multiplicity  ' in record:
            amult = tuple(map(float, record.split()[-3:]))
        elif 'Mid-Slope of Anom Normal Probability  ' in record:
            slope = float(record.split()[-3])
        elif 'Total number of observations' in record:
            nref = tuple(map(int, record.split()[-3:]))
        elif 'Total number unique' in record:
            nuniq = tuple(map(int, record.split()[-3:]))
        elif 'DelAnom correlation between half-sets' in record:
            ccanom = tuple(map(float, record.split()[-3:]))
        elif 'Mn(I) half-set correlation CC(1/2)' in record:
            cchalf = tuple(map(float, record.split()[-3:]))

    # copy to internal storage for XML output
    xml_results = {}
    xml_results['rmerge_overall'] = rmerge[0]
    xml_results['rmeas_overall'] = rmeas[0]
    xml_results['resol_high_overall'] = hres[0]
    xml_results['resol_low_overall'] = lres[0]
    xml_results['isigma_overall'] = isigma[0]
    xml_results['completeness_overall'] = comp[0]
    xml_results['multiplicity_overall'] = mult[0]
    xml_results['acompleteness_overall'] = acomp[0]
    xml_results['amultiplicity_overall'] = amult[0]
    xml_results['cchalf_overall'] = cchalf[0]
    xml_results['ccanom_overall'] = ccanom[0]
    xml_results['nref_overall'] = nref[0]
    xml_results['nunique_overall'] = nuniq[0]

    xml_results['rmerge_inner'] = rmerge[1]
    xml_results['rmeas_inner'] = rmeas[1]
    xml_results['resol_high_inner'] = hres[1]
    xml_results['resol_low_inner'] = lres[1]
    xml_results['isigma_inner'] = isigma[1]
    xml_results['completeness_inner'] = comp[1]
    xml_results['multiplicity_inner'] = mult[1]
    xml_results['acompleteness_inner'] = acomp[1]
    xml_results['amultiplicity_inner'] = amult[1]
    xml_results['cchalf_inner'] = cchalf[1]
    xml_results['ccanom_inner'] = ccanom[1]
    xml_results['nref_inner'] = nref[1]
    xml_results['nunique_inner'] = nuniq[1]

    xml_results['rmerge_outer'] = rmerge[2]
    xml_results['rmeas_outer'] = rmeas[2]
    xml_results['resol_high_outer'] = hres[2]
    xml_results['resol_low_outer'] = lres[2]
    xml_results['isigma_outer'] = isigma[2]
    xml_results['completeness_outer'] = comp[2]
    xml_results['multiplicity_outer'] = mult[2]
    xml_results['acompleteness_outer'] = acomp[2]
    xml_results['amultiplicity_outer'] = amult[2]
    xml_results['cchalf_outer'] = cchalf[2]
    xml_results['ccanom_outer'] = ccanom[2]
    xml_results['nref_outer'] = nref[2]
    xml_results['nunique_outer'] = nuniq[2]

    # compute some additional results

    df_f, di_sigdi = anomalous_signals('fast_dp.mtz')
    # print out the results...

    write(80 * '-')

    write('{:20s} '.format('Low resolution')    + '{0[0]:6.2f} {0[1]:6.2f} {0[2]:6.2f}'.format(lres))
    write('{:20s} '.format('High resolution')   + '{0[0]:6.2f} {0[1]:6.2f} {0[2]:6.2f}'.format(hres))
    write('{:20s} '.format('Rmerge')            + '{0[0]:6.3f} {0[1]:6.3f} {0[2]:6.3f}'.format(rmerge))
    write('{:20s} '.format('I/sigma')           + '{0[0]:6.2f} {0[1]:6.2f} {0[2]:6.2f}'.format(isigma))
    write('{:20s} '.format('Completeness')      + '{0[0]:6.1f} {0[1]:6.1f} {0[2]:6.1f}'.format(comp))
    write('{:20s} '.format('Multiplicity')      + '{0[0]:6.1f} {0[1]:6.1f} {0[2]:6.1f}'.format(mult))
    write('{:20s} '.format('CC 1/2')            + '{0[0]:6.3f} {0[1]:6.3f} {0[2]:6.3f}'.format(cchalf))
    write('{:20s} '.format('Anom. Completeness')+ '{0[0]:6.1f} {0[1]:6.1f} {0[2]:6.1f}'.format(acomp))
    write('{:20s} '.format('Anom. Multiplicity')+ '{0[0]:6.1f} {0[1]:6.1f} {0[2]:6.1f}'.format(amult))
    write('{:20s} '.format('Anom. Correlation') + '{0[0]:6.3f} {0[1]:6.3f} {0[2]:6.3f}'.format(ccanom))
    write('{:20s} '.format('Nrefl')             + '{0[0]:6d} {0[1]:6d} {0[2]:6d}'.format(nref))
    write('{:20s} '.format('Nunique')           + '{0[0]:6d} {0[1]:6d} {0[2]:6d}'.format(nuniq))
    write('{:20s} '.format('Mid-slope')         + '{:6.3f}'.format(slope))
    write('{:20s} '.format('dF/F')              + '{:6.3f}'.format(df_f))
    write('{:20s} '.format('dI/sig(dI)')        + '{:6.3f}'.format(di_sigdi))

    write(80 * '-')

    return xml_results


if __name__ == '__main__':

    parse_aimless_log(open(sys.argv[1]).readlines())<|MERGE_RESOLUTION|>--- conflicted
+++ resolved
@@ -1,8 +1,5 @@
-<<<<<<< HEAD
 from __future__ import division, absolute_import
-=======
-from __future__ import absolute_import, print_function, division
->>>>>>> d0724179
+
 from run_job import run_job
 
 from logger import write
