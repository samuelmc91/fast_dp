--- conflicted
+++ resolved
@@ -3,12 +3,8 @@
 #
 # Re-data-process i.e. repeat the finishing stages of a fast_dp job, to adjust
 # the resolution limit or assign some other symmetry.
-
-<<<<<<< HEAD
 from __future__ import absolute_import
-=======
-from __future__ import absolute_import, print_function, division
->>>>>>> d0724179
+
 import json
 import sys
 import os
