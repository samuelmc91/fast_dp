<<<<<<< HEAD
from __future__ import absolute_import
=======
from __future__ import absolute_import, print_function, division
>>>>>>> d0724179
import os
import shutil

from xds_reader import read_xds_idxref_lp, read_correct_lp_get_resolution, \
     read_xds_correct_lp
from pointless_reader import read_pointless_xml
from xds_writer import write_xds_inp_correct_no_cell, write_xds_inp_correct
from run_job import run_job
from cell_spacegroup import lattice_to_spacegroup, ersatz_pointgroup, \
    spacegroup_to_lattice, check_spacegroup_name

from logger import write


def decide_pointgroup(p1_unit_cell, metadata,
                      input_spacegroup=None):
    '''
    Run POINTLESS to get the list of allowed pointgroups (N.B. will
    insist on triclinic symmetry for this scaling step) then run
    pointless on the resulting reflection file to get the idea of the
    best pointgroup to use. Then return the correct pointgroup and
    cell.
    
    Parameters
    ----------
    p1_unit_cell : tuple

    metadata : dict

    input_spacegroup : tuple, optional

    Returns
    -------
    returns several values of different types
        unit_cell <tuple>, space_group_number <int>
        resolution_high <float>
    '''

    assert(p1_unit_cell)

    # write correct input file for the triclinic solution, in the
    # working directory

    xds_inp = 'P1.INP'

    write_xds_inp_correct(metadata, p1_unit_cell, 1,
                          xds_inp, turn_subset=True)

    shutil.copyfile(xds_inp, 'XDS.INP')

    run_job('xds_par')

    shutil.copyfile('CORRECT.LP', 'P1.LP')

    # get the list of allowed lattices

    results = read_xds_idxref_lp('CORRECT.LP')

    # also read out the resolution limit

    resolution_high = read_correct_lp_get_resolution('CORRECT.LP')

    # run pointless, get the list of suggested lattices and pointgroups
    # FIXME should use the program manager for this... yes, this will
    # check that the executable is available too!

    xdsin = 'XDS_ASCII.HKL'
    xmlout = 'pointless.xml'

    pointless_log = run_job(
        'pointless_wrapper',
        arguments=['xdsin', xdsin, 'xmlout', xmlout],
        stdin=['systematicabsences off'])

    fout = open('pointless.log', 'w')

    for record in pointless_log:
        fout.write(record)

    fout.close()

    # now read the XML file

    pointless_results = read_pointless_xml(xmlout)

    # select the top solution which is allowed, return this

    if input_spacegroup:
        sg_accepted = False
<<<<<<< HEAD
        input_spacegroup="".join(input_spacegroup.split())
=======
	input_spacegroup="".join(input_spacegroup.split())
>>>>>>> d0724179
        pointgroup = ersatz_pointgroup(input_spacegroup)
        if pointgroup.startswith('H'):
            pointgroup = pointgroup.replace('H', 'R')
        lattice = spacegroup_to_lattice(input_spacegroup)
        for r in pointless_results:
            result_sg = "".join(check_spacegroup_name(r[1]).split(' '))
            if lattice_to_spacegroup(lattice) in results and \
                    ersatz_pointgroup(result_sg) == pointgroup:
                space_group_number = r[1]
                unit_cell = results[lattice_to_spacegroup(r[0])][1]
                write('Happy with sg# {}'.format(space_group_number))
                write('{0[0]:6.2f} {0[1]:6.2f} {0[2]:6.2f} {0[3]:6.2f} {0[4]:6.2f} {0[5]:6.2f}'.format(
                      unit_cell))
                sg_accepted = True
                break

        if not sg_accepted:
            write('No indexing solution for spacegroup {} so ignoring'.format(
                  input_spacegroup))
            input_spacegroup = None

    # if input space group obviously nonsense, allow to ignore just warn
    if not input_spacegroup:
        for r in pointless_results:
            if lattice_to_spacegroup(r[0]) in results:
                space_group_number = r[1]
                unit_cell = results[lattice_to_spacegroup(r[0])][1]
                write('Happy with sg# {}'.format(space_group_number))
                write('{0[0]:6.2f} {0[1]:6.2f} {0[2]:6.2f} {0[3]:6.2f} {0[4]:6.2f} {0[5]:6.2f}'.format(
                      unit_cell))
                break
            else:
                write('Rejected solution {0[0]} {0[1]:3d}'.format(r))

    # this should probably be a proper check...
    assert(space_group_number)

    # also save the P1 XDS_ASCII.HKL file see
    # http://trac.diamond.ac.uk/scientific_software/ticket/1106

    shutil.copyfile('XDS_ASCII.HKL', 'XDS_P1.HKL')

    return unit_cell, space_group_number, resolution_high<|MERGE_RESOLUTION|>--- conflicted
+++ resolved
@@ -1,8 +1,5 @@
-<<<<<<< HEAD
 from __future__ import absolute_import
-=======
-from __future__ import absolute_import, print_function, division
->>>>>>> d0724179
+
 import os
 import shutil
 
@@ -92,11 +89,7 @@
 
     if input_spacegroup:
         sg_accepted = False
-<<<<<<< HEAD
         input_spacegroup="".join(input_spacegroup.split())
-=======
-	input_spacegroup="".join(input_spacegroup.split())
->>>>>>> d0724179
         pointgroup = ersatz_pointgroup(input_spacegroup)
         if pointgroup.startswith('H'):
             pointgroup = pointgroup.replace('H', 'R')
